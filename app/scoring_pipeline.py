from __future__ import annotations

import asyncio
import time
from concurrent.futures import ThreadPoolExecutor
from dataclasses import dataclass
from pathlib import Path
from typing import Any, Awaitable, Callable, Dict, Iterable, List, Optional, Sequence, Tuple

from .models import Category, RunConfig, ScoreResult
from .services.google_sheets import GoogleSheetsError, batch_update_values, column_index_to_a1
from .services.scoring import cache_key, clamp_and_round, score_with_fallback
from .services.clients import GEMINI_MODEL_VIDEO
from .services.video import download_video_to_path, upload_video_to_gemini
from .services.sheet_updates import build_batched_value_ranges


@dataclass(frozen=True)
class PipelineUnit:
    row_index: int  # absolute (0-based)
    block_index: int
    col_offset: int


@dataclass(frozen=True)
class ScoringTask:
    unit: PipelineUnit
    utterance: str
    categories: Sequence[Category]
    file_parts: Optional[List[dict]]
    model_override: Optional[str]
    cleanup_path: Optional[str] = None


@dataclass(frozen=True)
class ValidationPayload:
    task: ScoringTask
    result: ScoreResult
    error_trail: Sequence[Tuple[str, int, str]]
    from_cache: bool = False


@dataclass(frozen=True)
class SheetUpdate:
    unit: PipelineUnit
    result: ScoreResult
    scores: Sequence[Optional[float]]
    analyses: Sequence[Optional[str]] = ()
    cleanup_path: Optional[str] = None


@dataclass(frozen=True)
class ValidationOutcome:
    result: ScoreResult
    sheet_update: SheetUpdate
    should_cache: bool
    cache_key: Optional[str]
    expected_len: int


@dataclass
class PipelineStats:
    processed_units: int = 0
    rate_429_count: int = 0
    cache_hits: int = 0
    flush_count: int = 0
    video_downloads: int = 0
    video_uploads: int = 0


class ScoringPipeline:
    def __init__(
        self,
        *,
        cfg: RunConfig,
        spreadsheet_id: str,
        sheet_name: str,
        score_sheet_name: Optional[str] = None,
        invoke_concurrency: int,
        rows: List[List[str]],
        utter_col_index: int,
        category_reader: Callable[[List[List[str]], RunConfig, int, int], List[Category]],
        score_cache,
        mark_unit_completed: Callable[[PipelineUnit, ScoreResult], Awaitable[None]],
        flush_interval: Optional[float] = None,
        flush_unit_threshold: Optional[int] = None,
        invoke_queue_size: Optional[int] = None,
        validation_max_workers: Optional[int] = None,
        validation_timeout: Optional[float] = None,
        writer_retry_limit: Optional[int] = None,
        writer_retry_initial_delay: Optional[float] = None,
        writer_retry_backoff_multiplier: Optional[float] = None,
        sheet_batch_row_size: Optional[int] = None,
        video_mode: bool = False,
        event_logger: Optional[Callable[[str], None]] = None,
    ) -> None:
        self.cfg = cfg
        self.rows = rows
        self.invoke_concurrency = max(1, invoke_concurrency)
        self.spreadsheet_id = spreadsheet_id
        self.sheet_name = sheet_name
        self.score_sheet_name = score_sheet_name or sheet_name
        self.utter_col_index = utter_col_index
        self.category_reader = category_reader
        self.score_cache = score_cache
        self.mark_unit_completed = mark_unit_completed
        self.flush_interval = float(
            flush_interval if flush_interval is not None else cfg.writer_flush_interval_sec
        )
        threshold = flush_unit_threshold if flush_unit_threshold is not None else cfg.writer_flush_batch_size
        self.flush_unit_threshold = max(1, int(threshold))
        self.video_mode = video_mode
        queue_size = invoke_queue_size if invoke_queue_size is not None else cfg.pipeline_queue_size
        if queue_size is None:
            queue_size = self.invoke_concurrency * 2
        self.invoke_queue_size = max(1, int(queue_size))
        self.validation_max_workers = max(1, int(validation_max_workers or cfg.validation_max_workers))
        timeout_value = (
            float(validation_timeout)
            if validation_timeout is not None
            else float(cfg.validation_worker_timeout_sec)
        )
        self.validation_timeout: Optional[float] = timeout_value if timeout_value > 0 else None
        self.writer_retry_limit = max(1, int(writer_retry_limit or cfg.writer_retry_limit))
        self.writer_retry_initial_delay = (
            float(writer_retry_initial_delay) if writer_retry_initial_delay is not None else float(cfg.writer_retry_initial_delay_sec)
        )
        self.writer_retry_initial_delay = max(0.1, self.writer_retry_initial_delay)
        backoff_multiplier = (
            float(writer_retry_backoff_multiplier)
            if writer_retry_backoff_multiplier is not None
            else float(cfg.writer_retry_backoff_multiplier)
        )
        self.writer_retry_backoff_multiplier = max(1.0, backoff_multiplier)
        batch_rows_value = sheet_batch_row_size
        if batch_rows_value is None:
            batch_rows_value = getattr(cfg, "sheet_chunk_rows", None)
        if not batch_rows_value or batch_rows_value <= 0:
            batch_rows_value = 500
        self.sheet_batch_row_size = max(1, int(batch_rows_value))
        self._cleanup_queue: asyncio.Queue[str] = asyncio.Queue()

        self._stats = PipelineStats()
        self._terminate = asyncio.Event()
        self._termination_lock = asyncio.Lock()
        self._termination_signaled = False
        self._validation_executor = ThreadPoolExecutor(
            max_workers=self.validation_max_workers,
            thread_name_prefix="scoring-validation",
        )
        self._log_callback = event_logger
<<<<<<< HEAD
=======
        self._ssr_settings: Optional[SSRSettings] = None
        reference_path_value = getattr(cfg, "ssr_reference_path", None)
        reference_set_value = getattr(cfg, "ssr_reference_set", None)
        if getattr(cfg, "enable_ssr", True) and reference_path_value and reference_set_value:
            reference_path = Path(reference_path_value).expanduser()
            self._ssr_settings = SSRSettings(
                reference_path=reference_path,
                reference_set=reference_set_value,
                embeddings_column=getattr(cfg, "ssr_embeddings_column", "embedding"),
                model_name=getattr(cfg, "ssr_model_name", "sentence-transformers/all-MiniLM-L6-v2"),
                device=getattr(cfg, "ssr_device", None),
                temperature=float(getattr(cfg, "ssr_temperature", 1.0)),
                epsilon=float(getattr(cfg, "ssr_epsilon", 0.0)),
            )
>>>>>>> 56f59bc2

    def _log(self, message: str) -> None:
        if not self._log_callback:
            return
        try:
            self._log_callback(message)
        except Exception:
            pass

    @property
    def stats(self) -> PipelineStats:
        return self._stats

    async def run(self, units: Iterable[PipelineUnit]) -> PipelineStats:
        invoke_queue: asyncio.Queue[Optional[ScoringTask]] = asyncio.Queue(maxsize=self.invoke_queue_size)
        validation_queue: asyncio.Queue[Optional[ValidationPayload]] = asyncio.Queue()
        writer_queue: asyncio.Queue[Optional[SheetUpdate]] = asyncio.Queue()

        units_list = list(units)
        self._log(f"Pipeline start: units={len(units_list)} concurrency={self.invoke_concurrency}")

        producer_task = asyncio.create_task(self._producer(units_list, invoke_queue))
        invoker_tasks = [
            asyncio.create_task(self._invoker(invoke_queue, validation_queue))
            for _ in range(self.invoke_concurrency)
        ]
        validator_task = asyncio.create_task(self._validator(validation_queue, writer_queue))
        writer_task = asyncio.create_task(self._writer(writer_queue))

        tasks = [producer_task, *invoker_tasks, validator_task, writer_task]
        try:
            await asyncio.gather(*tasks)
        except Exception:
            self._terminate.set()
            await self._signal_termination(invoke_queue, validation_queue, writer_queue)
            for task in tasks:
                task.cancel()
            await asyncio.gather(*tasks, return_exceptions=True)
            raise
        finally:
            await self._shutdown_validation_executor()

        self._log(f"Pipeline complete: processed_units={self._stats.processed_units} flushes={self._stats.flush_count} cache_hits={self._stats.cache_hits}")
        return self._stats

    async def _signal_termination(
        self,
        invoke_queue: asyncio.Queue[Optional[ScoringTask]],
        validation_queue: asyncio.Queue[Optional[ValidationPayload]],
        writer_queue: asyncio.Queue[Optional[SheetUpdate]],
    ) -> None:
        async with self._termination_lock:
            if self._termination_signaled:
                return
            self._termination_signaled = True
        # Best-effort sentinel distribution; ignore failures to avoid deadlocks.
        for _ in range(self.invoke_concurrency):
            await self._safe_put(invoke_queue, None)
            await self._safe_put(validation_queue, None)
        await self._safe_put(writer_queue, None)

    async def _safe_put(self, queue: asyncio.Queue, item: object, timeout: float = 0.5) -> None:
        try:
            queue.put_nowait(item)
            return
        except asyncio.QueueFull:
            pass
        except asyncio.CancelledError:  # pragma: no cover - propagate cancellation
            raise
        except Exception:
            return
        try:
            await asyncio.wait_for(queue.put(item), timeout=timeout)
        except asyncio.TimeoutError:
            pass
        except asyncio.CancelledError:  # pragma: no cover - propagate cancellation
            raise
        except Exception:
            pass

    async def _shutdown_validation_executor(self) -> None:
        executor = getattr(self, "_validation_executor", None)
        if not executor:
            return
        await asyncio.to_thread(executor.shutdown, True)

    async def _producer(
        self,
        units: Iterable[PipelineUnit],
        invoke_queue: asyncio.Queue[Optional[ScoringTask]],
    ) -> None:
        try:
            for unit in units:
                if self._terminate.is_set():
                    break
                utter_row = self.rows[unit.row_index]
                utterance = ""
                if self.utter_col_index < len(utter_row):
                    utterance = str(utter_row[self.utter_col_index])
                categories = self.category_reader(self.rows, self.cfg, unit.row_index, unit.col_offset)
                if not categories:
                    continue
                cleanup_path: Optional[str] = None
                file_parts: Optional[List[dict]] = None
                model_override: Optional[str] = None

                if self.video_mode:
                    video_link = utterance.strip()
                    if not video_link:
                        continue
                    try:
                        video_path = await asyncio.to_thread(
                            download_video_to_path,
                            video_link,
                            self.cfg.video_download_timeout,
                            self.cfg.video_temp_dir,
                        )
                        self._stats.video_downloads += 1
                        file_uri, mime_type = await asyncio.to_thread(
                            upload_video_to_gemini,
                            video_path,
                            self.cfg.video_download_timeout,
                        )
                        self._stats.video_uploads += 1
                        file_parts = [{"file_uri": file_uri, "mime_type": mime_type}]
                        model_override = GEMINI_MODEL_VIDEO
                        cleanup_path = str(video_path)
                    except Exception:
                        if cleanup_path:
                            await self._cleanup_queue.put(cleanup_path)
                        raise

                task = ScoringTask(
                    unit=unit,
                    utterance=utterance,
                    categories=categories,
                    file_parts=file_parts,
                    model_override=model_override,
                    cleanup_path=cleanup_path,
                )
                await invoke_queue.put(task)
        finally:
            for _ in range(self.invoke_concurrency):
                await invoke_queue.put(None)
            self._log("Producer finished, sentinels dispatched")

    async def _invoker(
        self,
        invoke_queue: asyncio.Queue[Optional[ScoringTask]],
        validation_queue: asyncio.Queue[Optional[ValidationPayload]],
    ) -> None:
        try:
            while True:
                if self._terminate.is_set():
                    await validation_queue.put(None)
                    return
                task = await invoke_queue.get()
                try:
                    if task is None:
                        await validation_queue.put(None)
                        return
                    try:
                        result, error_trail, from_cache = await score_with_fallback(
                            utterance=task.utterance,
                            categories=list(task.categories),
                            system_prompt=self.cfg.active_system_prompt,
                            timeout_sec=self.cfg.timeout_sec,
                            max_retries=self.cfg.max_retries,
                            prefer=self.cfg.primary_provider,
                            file_parts=task.file_parts,
                            model_override=task.model_override,
                            cache=self.score_cache,
                            cache_write=False,
                        )
                    except Exception as exc:
                        error_trail = getattr(exc, "_trail", []) or []
                        if error_trail:
                            for provider, status, _reason in error_trail:
                                if status == 429:
                                    self._stats.rate_429_count += 1
                        raise
                    else:
                        score_len = len(result.scores or [])
                        self._log(
                            f"Invoker success: row={task.unit.row_index} block={task.unit.block_index} "
                            f"cache_hit={from_cache} provider={result.provider.value} scores={score_len}"
                        )
                        if error_trail:
                            for provider, status, _reason in error_trail:
                                if status == 429:
                                    self._stats.rate_429_count += 1
                        if from_cache:
                            self._stats.cache_hits += 1
                        payload = ValidationPayload(
                            task=task,
                            result=result,
                            error_trail=error_trail,
                            from_cache=from_cache,
                        )
                        await validation_queue.put(payload)
                    if task.cleanup_path:
                        await self._cleanup_queue.put(task.cleanup_path)
                finally:
                    invoke_queue.task_done()
        except asyncio.CancelledError:
            raise
        except Exception:
            self._terminate.set()
            await validation_queue.put(None)
            self._log("Invoker encountered fatal exception")
            raise

    async def _validator(
        self,
        validation_queue: asyncio.Queue[Optional[ValidationPayload]],
        writer_queue: asyncio.Queue[Optional[SheetUpdate]],
    ) -> None:
        pending_invokers = self.invoke_concurrency
        loop = asyncio.get_running_loop()
        try:
            while pending_invokers:
                payload = await validation_queue.get()
                try:
                    if payload is None:
                        pending_invokers -= 1
                        continue
                    future = loop.run_in_executor(self._validation_executor, self._run_validation, payload)
                    if self.validation_timeout:
                        outcome = await asyncio.wait_for(future, timeout=self.validation_timeout)
                    else:
                        outcome = await future
                    if outcome.expected_len == 0:
                        continue
                    self._stats.processed_units += 1
                    if outcome.should_cache and self.score_cache and outcome.cache_key:
                        await self.score_cache.set(outcome.cache_key, outcome.result)
                    self._log(
                        f"Validator accepted: row={payload.task.unit.row_index} block={payload.task.unit.block_index} "
                        f"len={outcome.expected_len} partial={outcome.result.partial}"
                    )
                    await writer_queue.put(outcome.sheet_update)
                finally:
                    validation_queue.task_done()
        except asyncio.CancelledError:
            raise
        except Exception:
            self._terminate.set()
            self._log("Validator encountered fatal exception")
            raise
        finally:
            await writer_queue.put(None)

    def _run_validation(self, payload: ValidationPayload) -> ValidationOutcome:
        task = payload.task
        categories = list(task.categories)
        expected_len = len(categories)
        result = payload.result

        source_scores: Sequence[Optional[float]] = []
        if result.pre_scores is not None:
            source_scores = list(result.pre_scores)
        elif result.scores is not None:
            source_scores = list(result.scores)

        normalized_pre: List[Optional[float]] = []
        normalized_final: List[Optional[float]] = []
        missing_indices: List[int] = []

        for idx in range(expected_len):
            value: Optional[float] = None
            if idx < len(source_scores):
                value = source_scores[idx]
            elif result.scores is not None and idx < len(result.scores):
                value = result.scores[idx]
            if value is None:
                normalized_pre.append(None)
                normalized_final.append(None)
                missing_indices.append(idx)
                continue
            try:
                float_val = float(value)
            except (TypeError, ValueError):
                normalized_pre.append(None)
                normalized_final.append(None)
                missing_indices.append(idx)
                continue
            normalized_pre.append(float_val)
            normalized_final.append(clamp_and_round(float_val))

        result.pre_scores = normalized_pre
        result.scores = normalized_final
        result.missing_indices = missing_indices or None
        result.partial = bool(missing_indices)

        analysis_payload: List[Optional[str]] = []
        raw_analyses = list(result.analyses or [])
        has_analysis = False
        for idx in range(expected_len):
            text = raw_analyses[idx] if idx < len(raw_analyses) else None
            cleaned = text.strip() if isinstance(text, str) else ""
            if cleaned:
                analysis_payload.append(cleaned)
                has_analysis = True
            else:
                analysis_payload.append(None)
        if has_analysis:
            result.analyses = [item if item is not None else "" for item in analysis_payload]
        else:
            result.analyses = None

        sheet_update = SheetUpdate(
            unit=task.unit,
            result=result,
            scores=list(result.scores),
            analyses=analysis_payload,
        )

        should_cache = self.score_cache is not None and not payload.from_cache
        cache_key_value: Optional[str] = None
        if should_cache:
            cache_key_value = cache_key(
                utterance=task.utterance,
                categories=categories,
                system_prompt=self.cfg.active_system_prompt,
                provider=result.provider,
                model=result.model,
            )

        return ValidationOutcome(
            result=result,
            sheet_update=sheet_update,
            should_cache=should_cache,
            cache_key=cache_key_value,
            expected_len=expected_len,
        )

    async def _writer(self, writer_queue: asyncio.Queue[Optional[SheetUpdate]]) -> None:
        buffer: Dict[int, Dict[int, float]] = {}
        pending_updates: List[SheetUpdate] = []
        pending_units = 0
        last_flush = time.monotonic()
        buffer_scores: Dict[int, Dict[int, float]] = {}
        buffer_analyses: Dict[int, Dict[int, str]] = {}

        async def flush() -> None:
            nonlocal buffer_scores, buffer_analyses, pending_units, last_flush, pending_updates
            if not buffer_scores and not buffer_analyses:
                return
            snapshot_score_buffer = buffer_scores
            snapshot_analysis_buffer = buffer_analyses
            snapshot_updates = list(pending_updates)
            payload: List[dict] = []
            if snapshot_analysis_buffer:
                payload.extend(
                    _convert_updates(self.cfg, self.sheet_name, snapshot_analysis_buffer)
                )
            target_score_sheet = self.score_sheet_name or self.sheet_name
            if snapshot_score_buffer:
                payload.extend(
                    _convert_updates(self.cfg, target_score_sheet, snapshot_score_buffer)
                )
            if not payload:
                last_flush = time.monotonic()
                self._stats.flush_count += 1
                buffer_scores = {}
                buffer_analyses = {}
                pending_units = 0
                pending_updates = []
                for entry in snapshot_updates:
                    await self.mark_unit_completed(entry.unit, entry.result)
                self._log(
                    "Writer flush skipped Sheets update because no values were produced"
                )
                return
            attempts = 0
            delay = self.writer_retry_initial_delay
            last_error: Optional[Exception] = None
            while attempts < self.writer_retry_limit:
                try:
                    for updates in payload_batches:
                        if not updates:
                            continue
                        await asyncio.to_thread(batch_update_values, self.spreadsheet_id, updates)
                    last_flush = time.monotonic()
                    self._stats.flush_count += 1
                    buffer_scores = {}
                    buffer_analyses = {}
                    pending_units = 0
                    for entry in snapshot_updates:
                        await self.mark_unit_completed(entry.unit, entry.result)
                    pending_updates = []
                    distinct_rows = set(snapshot_score_buffer.keys()) | set(
                        snapshot_analysis_buffer.keys()
                    )
                    analysis_cells = sum(
                        len(columns) for columns in snapshot_analysis_buffer.values()
                    ) if snapshot_analysis_buffer else 0
                    score_cells = sum(
                        len(columns) for columns in snapshot_score_buffer.values()
                    ) if snapshot_score_buffer else 0
                    self._log(
                        "Writer flush success: rows={} entries={} attempts={} cells(text={} score={})".format(
                            len(distinct_rows),
                            len(snapshot_updates),
                            attempts + 1,
                            analysis_cells,
                            score_cells,
                        )
                    )
                    return
                except GoogleSheetsError as exc:
                    last_error = exc
                    attempts += 1
                    if attempts >= self.writer_retry_limit:
                        self._terminate.set()
                        self._log(f"Writer flush failed after retries: error={exc}")
                        raise
                    await asyncio.sleep(delay)
                    delay *= self.writer_retry_backoff_multiplier
                    self._log(f"Writer retry scheduled: attempt={attempts + 1} delay={delay:.2f}")
                except Exception as exc:
                    last_error = exc
                    self._terminate.set()
                    self._log(f"Writer flush fatal error: {exc}")
                    raise
            if last_error:
                raise last_error

        try:
            while True:
                entry = await writer_queue.get()
                try:
                    if entry is None:
                        break
                    unit = entry.unit
                    row_number = unit.row_index + 1
                    row_score_buffer = buffer_scores.setdefault(row_number, {})
                    for index, score in enumerate(entry.scores):
                        if score is None:
                            continue
                        row_score_buffer[unit.col_offset + index] = float(score)
                    if entry.analyses:
                        row_analysis_buffer = buffer_analyses.setdefault(row_number, {})
                        for index, analysis in enumerate(entry.analyses):
                            if not analysis:
                                continue
                            row_analysis_buffer[unit.col_offset + index] = analysis
                    pending_units += 1
                    pending_updates.append(entry)
                    now = time.monotonic()
                    if (
                        pending_units >= self.flush_unit_threshold
                        or now - last_flush >= self.flush_interval
                    ):
                        await flush()
                finally:
                    writer_queue.task_done()
        except asyncio.CancelledError:
            raise
        finally:
            await flush()
            await self._drain_cleanup_queue()

    async def _drain_cleanup_queue(self) -> None:
        if self._cleanup_queue.empty():
            return
        try:
            while not self._cleanup_queue.empty():
                path = await self._cleanup_queue.get()
                self._cleanup_queue.task_done()
                if not path:
                    continue
                p = Path(path)
                if p.exists():
                    try:
                        p.unlink()
                    except Exception:
                        pass
        except Exception:
            pass


def _convert_updates(
    cfg: RunConfig, sheet_name: str, update_buffer: Dict[int, Dict[int, Any]]
) -> List[dict]:
    if not update_buffer:
        return []
    sorted_rows = sorted(update_buffer.items())
    value_ranges: List[dict] = []
    for row_number, columns in sorted_rows:
        offsets = sorted(columns.keys())
        if not offsets:
            continue
        grouped: List[List[int]] = []
        current: List[int] = [offsets[0]]
        for offset in offsets[1:]:
            if offset == current[-1] + 1:
                current.append(offset)
            else:
                grouped.append(current)
                current = [offset]
        grouped.append(current)
        for group in grouped:
            start_offset = group[0]
            end_offset = group[-1]
            start_idx = cfg.category_start_col - 1 + start_offset
            end_idx = cfg.category_start_col - 1 + end_offset
            start_col = column_index_to_a1(start_idx)
            end_col = column_index_to_a1(end_idx)
            sheet_label = sheet_name.replace("'", "''")
            rng = f"'{sheet_label}'!{start_col}{row_number}:{end_col}{row_number}"
            values = [[columns[offset] for offset in group]]
            value_ranges.append({"range": rng, "values": values})
    return value_ranges<|MERGE_RESOLUTION|>--- conflicted
+++ resolved
@@ -149,23 +149,6 @@
             thread_name_prefix="scoring-validation",
         )
         self._log_callback = event_logger
-<<<<<<< HEAD
-=======
-        self._ssr_settings: Optional[SSRSettings] = None
-        reference_path_value = getattr(cfg, "ssr_reference_path", None)
-        reference_set_value = getattr(cfg, "ssr_reference_set", None)
-        if getattr(cfg, "enable_ssr", True) and reference_path_value and reference_set_value:
-            reference_path = Path(reference_path_value).expanduser()
-            self._ssr_settings = SSRSettings(
-                reference_path=reference_path,
-                reference_set=reference_set_value,
-                embeddings_column=getattr(cfg, "ssr_embeddings_column", "embedding"),
-                model_name=getattr(cfg, "ssr_model_name", "sentence-transformers/all-MiniLM-L6-v2"),
-                device=getattr(cfg, "ssr_device", None),
-                temperature=float(getattr(cfg, "ssr_temperature", 1.0)),
-                epsilon=float(getattr(cfg, "ssr_epsilon", 0.0)),
-            )
->>>>>>> 56f59bc2
 
     def _log(self, message: str) -> None:
         if not self._log_callback:

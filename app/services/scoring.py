from __future__ import annotations

import json
import logging
import math
import numbers
import os
from typing import List, Optional, Sequence, Tuple

from ..models import Category, Provider, ScoreRequest, ScoreResult
from .clients import GEMINI_MODEL, GEMINI_MODEL_VIDEO, OPENAI_MODEL, call_gemini, call_openai
from .has_scoring import score_utterance
from .scoring_cache import ScoreCache


logger = logging.getLogger(__name__)
<<<<<<< HEAD


async def _convert_analyses_to_scores(
    *,
    utterance: str,
    categories: List[Category],
    analyses: List[str],
) -> List[float]:
    logger.debug(
        "Converting analyses to scores categories=%d utterance_preview=%s",
        len(categories),
        utterance[:80],
    )
    if len(analyses) != len(categories):
        raise ValueError(
            "Analysis count does not match categories",
            {"analyses": len(analyses), "categories": len(categories)},
        )

    reference_texts: List[str] = []
    analysis_texts: List[str] = []
    for category, analysis in zip(categories, analyses):
        reference_texts.append(
            "\n".join(
                [
                    f"Category: {category.name}",
                    f"Definition: {category.definition}",
                    f"Detail: {category.detail}",
                ]
            )
        )
        analysis_texts.append(
            "\n".join(
                [
                    f"Utterance: {utterance}",
                    f"Assessment: {analysis}",
                ]
            )
        )

    category_embeddings = await embed_texts(reference_texts)
    analysis_embeddings = await embed_texts(analysis_texts)

    scores: List[float] = []
    for cat_vec, analysis_vec in zip(category_embeddings, analysis_embeddings):
        similarity = cosine_similarity(cat_vec, analysis_vec)
        scores.append(normalize_similarity(similarity))

    return scores
=======
ALLOW_TEXT_LOG = os.getenv("ANYAI_LOG_ALLOW_TEXT") == "1"
HAS_LAMBDA = float(os.getenv("ANYAI_HAS_LAMBDA", "0.7"))
>>>>>>> f07258b5


def likert_pmf_to_score(pmf: Sequence[float]) -> float:
    if not pmf:
        return 0.0
    cleaned = [max(0.0, float(value)) for value in pmf]
    total = sum(cleaned)
    if total <= 0:
        return 0.0
    normalized = [value / total for value in cleaned]
    expectation = sum((idx + 1) * prob for idx, prob in enumerate(normalized))
    normalized_score = (expectation - 1.0) / 4.0
    return max(0.0, min(1.0, normalized_score))


def clamp_and_round(x: float) -> float:
    return max(0.0, min(1.0, round(float(x), 2)))


async def score_with_fallback(
    utterance: str,
    categories: List[Category],
    system_prompt: str,
    timeout_sec: int,
    max_retries: int,
    prefer: Provider,
    ssr_enabled: bool = True,
    file_parts: Optional[List[dict]] = None,
    model_override: Optional[str] = None,
    cache: Optional[ScoreCache] = None,
    cache_write: bool = True,
) -> Tuple[ScoreResult, List[Tuple[str, int, str]], bool]:
    """Score via preferred provider with retries, then fallback.

    Returns a tuple of (ScoreResult, error trail, from_cache flag).
    Error trail entries are tuples of (provider, http_status, reason).
    """
    logger.debug(
        "score_with_fallback start categories=%d prefer=%s timeout=%s retries=%s file_parts=%s cache=%s",
        len(categories),
        prefer.value,
        timeout_sec,
        max_retries,
        bool(file_parts),
        bool(cache),
    )
    errors: List[Tuple[str, int, str]] = []

    logger.debug("evt=%s", "ssr_on" if ssr_enabled else "ssr_off")

    def _determine_model(p: Provider) -> str:
        if p == Provider.gemini:
            if model_override:
                return model_override
            if file_parts:
                return GEMINI_MODEL_VIDEO
            return GEMINI_MODEL
        return OPENAI_MODEL

    async def try_call(p: Provider) -> Tuple[ScoreResult, int]:
        if file_parts and p != Provider.gemini:
            raise RuntimeError("File-based scoring is only supported by Gemini provider")
        model_name = _determine_model(p)
        req = ScoreRequest(
            utterance=utterance,
            categories=categories,
            system_prompt=system_prompt,
            provider=p,
            timeout_sec=timeout_sec,
            file_parts=file_parts if p == Provider.gemini else None,
            model_override=model_override if p == Provider.gemini else None,
            ssr_enabled=ssr_enabled,
        )
        if p == Provider.gemini:
            return await call_gemini(req)
        return await call_openai(req)

    async def try_cache(p: Provider) -> Optional[ScoreResult]:
        if cache is None:
            return None
        model_name = _determine_model(p)
        key = cache_key(
            utterance=utterance,
            categories=categories,
            system_prompt=system_prompt,
            provider=p,
            model=model_name,
            ssr_enabled=ssr_enabled,
        )
        cached = await cache.get(key)
        if cached:
<<<<<<< HEAD
            logger.debug("Cache hit provider=%s key=%s", p.value, key)
        else:
            logger.debug("Cache miss provider=%s key=%s", p.value, key)
=======
            logger.debug(
                "evt=cache_hit provider=%s key=%s", p.value, key[:12]
            )
        else:
            logger.debug(
                "evt=cache_miss provider=%s key=%s", p.value, key[:12]
            )
>>>>>>> f07258b5
        return cached

    async def store_cache(p: Provider, result: ScoreResult) -> None:
        if cache is None or not cache_write:
            return
        model_name = result.model or _determine_model(p)
        key = cache_key(
            utterance=utterance,
            categories=categories,
            system_prompt=system_prompt,
            provider=p,
            model=model_name,
            ssr_enabled=ssr_enabled,
        )
        await cache.set(key, result)
<<<<<<< HEAD
        logger.debug("Cache stored provider=%s key=%s", p.value, key)
=======
        logger.debug(
            "evt=cache_store provider=%s key=%s", p.value, key[:12]
        )
>>>>>>> f07258b5

    # Determine provider order
    if file_parts:
        provider_order = [Provider.gemini]
    else:
        provider_order = [prefer, Provider.openai if prefer == Provider.gemini else Provider.gemini]
    last_exc: Exception | None = None
    for idx, provider in enumerate(provider_order):
        tries = 0
        backoff = 0.5
        while tries <= max_retries:
            try:
                if tries == 0:
                    cached = await try_cache(provider)
                    if cached:
                        logger.debug("Using cached result provider=%s", provider.value)
                        return cached, errors, True
                logger.debug(
<<<<<<< HEAD
                    "Calling provider=%s attempt=%d model=%s",
                    provider.value,
                    tries + 1,
                    _determine_model(provider),
=======
                    "evt=provider_attempt provider=%s attempt=%d", provider.value, tries + 1
>>>>>>> f07258b5
                )
                res, status = await try_call(provider)
                logger.debug(
                    "Provider=%s responded status=%s analyses=%d scores=%s",
                    provider.value,
                    status,
                    len(res.analyses or []),
                    len(res.scores or []) if res.scores else 0,
                )
                if ssr_enabled and res.analyses:
                    has_result = await score_utterance(
                        utterance=utterance,
                        categories=categories,
                        analyses=res.analyses,
                    )
                    res.pre_scores = list(has_result.absolute_scores)
                    res.likert_pmfs = None
                    res.absolute_scores = list(has_result.absolute_scores)
                    res.relative_rank_scores = list(has_result.relative_scores)
                    res.anchor_labels = [c.anchor for c in has_result.components]
                    if res.scores is None or any(value is None for value in res.scores):
                        res.scores = list(has_result.absolute_scores)
                        res.missing_indices = None
                        res.partial = False
                    for idx_component, component in enumerate(has_result.components):
                        concept = categories[idx_component]
                        concept_label = (
                            concept.name.strip() if (ALLOW_TEXT_LOG and concept.name) else f"concept_{idx_component}"
                        )
                        logger.debug(
                            "evt=anchor_parsed concept=%s anchor=%s", concept_label, component.anchor
                        )
                        logger.debug(
                            "evt=score_components concept=%s anchor_w=%.2f similarity=%.6f r=%.6f p=%.6f lambda=%.2f final=%.6f",  # noqa: G004
                            concept_label,
                            component.anchor_weight,
                            component.similarity,
                            component.relative_score,
                            component.amplified_score,
                            HAS_LAMBDA,
                            component.final_score,
                        )
                if res.pre_scores is None and res.scores is not None:
                    res.pre_scores = list(res.scores)
                scores = res.scores or []
                if len(scores) != len(categories):
                    raise ValueError(
                        "Validation failed: wrong length",
                        {"expected": len(categories), "received": len(scores)},
                    )
                for idx, score in enumerate(scores):
                    if score is None:
                        raise ValueError(f"Validation failed: missing score at index {idx}")
                    if not isinstance(score, numbers.Real):
                        raise ValueError(f"Validation failed: non-numeric score at index {idx}: {score}")
                    if math.isnan(float(score)):
                        raise ValueError(f"Validation failed: NaN score at index {idx}")
                clamped_scores: List[float] = []
                for value in scores:
                    float_val = float(value)
                    clamped = max(0.0, min(1.0, float_val))
                    clamped_scores.append(clamped)
                if clamped_scores and res.scores is not None:
                    res.scores = clamped_scores
                if res.pre_scores is None and clamped_scores:
                    res.pre_scores = list(clamped_scores)
                await store_cache(provider, res)
                logger.debug(
                    "score_with_fallback success provider=%s tries=%d",
                    provider.value,
                    tries + 1,
                )
                return res, errors, False
            except Exception as e:  # noqa: BLE001
                status = getattr(e, "response", None).status_code if hasattr(e, "response") else None
                reason = str(e)
                errors.append((provider.value, status or 0, reason))
                logger.debug(
                    "Provider failure provider=%s tries=%d status=%s reason=%s",
                    provider.value,
                    tries + 1,
                    status,
                    reason,
                )
                last_exc = e
                tries += 1
                if tries <= max_retries:
                    await asyncio.sleep(backoff)
                    logger.debug(
                        "Retrying provider=%s in %.2fs (attempt %d/%d)",
                        provider.value,
                        backoff,
                        tries + 1,
                        max_retries + 1,
                    )
                    backoff = min(2.0, backoff * 2)
        # fallback to next provider
    # If both failed, attach error trail for logging
    assert last_exc is not None
    try:
        setattr(last_exc, "_trail", errors)
    except Exception:  # noqa: BLE001
        pass
    logger.error("All providers failed errors=%s", errors)
    raise last_exc


def cache_key(
    *,
    utterance: str,
    categories: List[Category],
    system_prompt: str,
    provider: Provider,
    model: str,
    ssr_enabled: bool,
) -> str:
    payload = {
        "utterance": utterance,
        "categories": [
            {"name": c.name, "definition": c.definition, "detail": c.detail}
            for c in categories
        ],
        "system_prompt": system_prompt,
        "provider": provider.value,
        "model": model,
        "ssr_enabled": bool(ssr_enabled),
    }
    serialized = json.dumps(payload, ensure_ascii=False, sort_keys=True)
    return hashlib.sha256(serialized.encode("utf-8")).hexdigest()<|MERGE_RESOLUTION|>--- conflicted
+++ resolved
@@ -14,7 +14,6 @@
 
 
 logger = logging.getLogger(__name__)
-<<<<<<< HEAD
 
 
 async def _convert_analyses_to_scores(
@@ -64,10 +63,6 @@
         scores.append(normalize_similarity(similarity))
 
     return scores
-=======
-ALLOW_TEXT_LOG = os.getenv("ANYAI_LOG_ALLOW_TEXT") == "1"
-HAS_LAMBDA = float(os.getenv("ANYAI_HAS_LAMBDA", "0.7"))
->>>>>>> f07258b5
 
 
 def likert_pmf_to_score(pmf: Sequence[float]) -> float:
@@ -159,19 +154,9 @@
         )
         cached = await cache.get(key)
         if cached:
-<<<<<<< HEAD
             logger.debug("Cache hit provider=%s key=%s", p.value, key)
         else:
             logger.debug("Cache miss provider=%s key=%s", p.value, key)
-=======
-            logger.debug(
-                "evt=cache_hit provider=%s key=%s", p.value, key[:12]
-            )
-        else:
-            logger.debug(
-                "evt=cache_miss provider=%s key=%s", p.value, key[:12]
-            )
->>>>>>> f07258b5
         return cached
 
     async def store_cache(p: Provider, result: ScoreResult) -> None:
@@ -187,13 +172,7 @@
             ssr_enabled=ssr_enabled,
         )
         await cache.set(key, result)
-<<<<<<< HEAD
         logger.debug("Cache stored provider=%s key=%s", p.value, key)
-=======
-        logger.debug(
-            "evt=cache_store provider=%s key=%s", p.value, key[:12]
-        )
->>>>>>> f07258b5
 
     # Determine provider order
     if file_parts:
@@ -212,14 +191,10 @@
                         logger.debug("Using cached result provider=%s", provider.value)
                         return cached, errors, True
                 logger.debug(
-<<<<<<< HEAD
                     "Calling provider=%s attempt=%d model=%s",
                     provider.value,
                     tries + 1,
                     _determine_model(provider),
-=======
-                    "evt=provider_attempt provider=%s attempt=%d", provider.value, tries + 1
->>>>>>> f07258b5
                 )
                 res, status = await try_call(provider)
                 logger.debug(
